--- conflicted
+++ resolved
@@ -109,7 +109,7 @@
     densities = []
     for file in file_list:
         df_image = pd.read_csv(file, index_col=0)
-       
+
         densities.append(df_image.densities)
         densities_mean = np.mean(densities)
 
@@ -153,7 +153,6 @@
     median = {}
     plt.figure(figsize=(5, 5))
 
-
     density_dict = defaultdict(list)
     for density in densities_per_depth:
         densities_value = density[:, 1]
@@ -185,15 +184,17 @@
 
     if layer_boundary_df is not None:
         colors = get_color()
-        for layer, boundary in zip(layer_boundary_df.layers, layer_boundary_df.boundaries):
-            plt.axhline(boundary/100, color=colors[layer])
-    
+        for layer, boundary in zip(
+            layer_boundary_df.layers, layer_boundary_df.boundaries
+        ):
+            plt.axhline(boundary / 100, color=colors[layer])
+
     plt.title(f"{title}")
     plt.gca().set_xlabel("Cell density cells/mm3")
     plt.gca().set_ylabel("percentage of depth [%]")
     current_values = plt.gca().get_yticks()
-    print(f'DEBUG title {title}, current_values {current_values}')
-    
+    print(f"DEBUG title {title}, current_values {current_values}")
+
     _ = plt.gca().set_yticklabels([format(x, ".0%") for x in current_values])
     current_values = plt.gca().get_xticks()
     _ = plt.gca().set_xticklabels(["{:.1e}".format(x) for x in current_values])
@@ -206,10 +207,9 @@
             lgnd.legendHandles[i]._sizes = [5]
             lgnd.legendHandles[i]._alpha = 1
 
-
     if output_path is not None:
         plt.savefig(output_path, bbox_inches="tight", pad_inches=0)
-        print(f'INFO: Figure saved to  {output_path}')
+        print(f"INFO: Figure saved to  {output_path}")
 
     if visualisation_flag:
         plt.show()
@@ -225,7 +225,7 @@
     visualisation_flag=False,
 ):
     """
-    param: density_df' list of (or a single) pandas dataframe with columns : image 	depth_percentage densities
+    param: density_df' list of (or a single) pandas dataframe with columns : image  depth_percentage densities
     """
 
     if not isinstance(density_dfs, list):
@@ -264,11 +264,12 @@
                 label=label + " Standard deviation",
             )
 
-          
             if layer_boundary_df is not None:
                 colors = get_color()
-                for layer, boundary in zip(layer_boundary_df.layers, layer_boundary_df.boundaries):
-                    plt.axhline(boundary/100, color=colors[layer])
+                for layer, boundary in zip(
+                    layer_boundary_df.layers, layer_boundary_df.boundaries
+                ):
+                    plt.axhline(boundary / 100, color=colors[layer])
 
             plt.legend()
 
@@ -326,9 +327,10 @@
 
     if layer_boundary_df is not None:
         colors = get_color()
-        for layer, boundary in zip(layer_boundary_df.layers, layer_boundary_df.boundaries):
-            plt.axhline(boundary/100, color=colors[layer])
-
+        for layer, boundary in zip(
+            layer_boundary_df.layers, layer_boundary_df.boundaries
+        ):
+            plt.axhline(boundary / 100, color=colors[layer])
 
     plt.xlabel("Cell density (cells/mm3)")
     current_values = plt.gca().get_xticks()
@@ -416,8 +418,8 @@
 
     if args.brain_area:
         brain_area = args.brain_area
-    else: brain_area = ""
-
+    else:
+        brain_area = ""
 
     layer_boundaries_path = None
     if args.layer_boundaries_path is not None:
@@ -430,8 +432,13 @@
             layer_boundary_df = None
         else:
             layer_boundary_df = pd.concat(frames, ignore_index=True)
-            layer_boundary_mean_df = layer_boundary_df[['layers','boundaries']].groupby(['layers']).mean(numeric_only=True).reset_index()
-        
+            layer_boundary_mean_df = (
+                layer_boundary_df[["layers", "boundaries"]]
+                .groupby(["layers"])
+                .mean(numeric_only=True)
+                .reset_index()
+            )
+
     if args.per_depth_path:
         file_list = glob.glob(str(args.per_depth_path) + "/*.csv")
         density_df = concate_density_dataframes(file_list)
@@ -462,19 +469,15 @@
             plt_detail=True,
             output_path=str(args.output_figure_path / "full_density_percentage.")
             + args.png,
-            layer_boundary_df = layer_boundary_mean_df,
+            layer_boundary_df=layer_boundary_mean_df,
             visualisation_flag=args.visualisation_flag,
         )
 
         print(f"Plot {np.unique(density_df.image).size} images included the data")
         plot_mean_and_std_dev(
             density_df,
-<<<<<<< HEAD
             layer_boundary_df=layer_boundary_mean_df,
             title=f"Cell density as a function of percentage of depth of the {brain_area} brain region",
-=======
-            title="Cell density as a function of percentage of depth of the brain region area",
->>>>>>> 57deaa34
             output_path=str(args.output_figure_path / "full_std_density_percentage.")
             + args.png,
             visualisation_flag=args.visualisation_flag,
@@ -492,10 +495,24 @@
             left_density_df = get_filtered_density_df(left_image_id, density_df)
             right_density_df = get_filtered_density_df(right_image_id, density_df)
 
-            left_layer_boundary_df = get_filtered_density_df(left_image_id, layer_boundary_df)
-            left_layer_boundary_mean_df = left_layer_boundary_df[['layers','boundaries']].groupby(['layers']).mean(numeric_only=True).reset_index()
-            right_layer_boundary_df = get_filtered_density_df(right_image_id, layer_boundary_df)
-            right_layer_boundary_mean_df = right_layer_boundary_df[['layers','boundaries']].groupby(['layers']).mean(numeric_only=True).reset_index()
+            left_layer_boundary_df = get_filtered_density_df(
+                left_image_id, layer_boundary_df
+            )
+            left_layer_boundary_mean_df = (
+                left_layer_boundary_df[["layers", "boundaries"]]
+                .groupby(["layers"])
+                .mean(numeric_only=True)
+                .reset_index()
+            )
+            right_layer_boundary_df = get_filtered_density_df(
+                right_image_id, layer_boundary_df
+            )
+            right_layer_boundary_mean_df = (
+                right_layer_boundary_df[["layers", "boundaries"]]
+                .groupby(["layers"])
+                .mean(numeric_only=True)
+                .reset_index()
+            )
 
             data = dataframe_to_array(left_density_df)
             print(
@@ -538,11 +555,7 @@
                 layer_boundary_df=layer_boundary_mean_df,
                 labels=["left", "right"],
                 colors=["blue", "red"],
-<<<<<<< HEAD
                 title=f"Cell density as a function of percentage of depth of the {brain_area} brain region",
-=======
-                title="Cell density as a function of percentage of depth of the brain region area",
->>>>>>> 57deaa34
                 output_path=str(
                     args.output_figure_path / "left_right_std_density_percentage."
                 )
@@ -552,18 +565,21 @@
 
             project_ID_list = np.unique(analyse_df["Project_ID"])
 
-
- 
             for project_id in project_ID_list:
                 animal_meta_df = analyse_df[analyse_df["Project_ID"] == project_id]
                 animal_image_id = list(animal_meta_df["Image_Name"])
                 animal_density_df = get_filtered_density_df(animal_image_id, density_df)
                 data = dataframe_to_array(animal_density_df)
 
-                animal_bundaries_df= get_filtered_density_df(animal_image_id, layer_boundary_df)
-                animal_bundaries_mean_df = animal_bundaries_df[['layers','boundaries']].groupby(['layers']).mean(numeric_only=True).reset_index()
-
-
+                animal_bundaries_df = get_filtered_density_df(
+                    animal_image_id, layer_boundary_df
+                )
+                animal_bundaries_mean_df = (
+                    animal_bundaries_df[["layers", "boundaries"]]
+                    .groupby(["layers"])
+                    .mean(numeric_only=True)
+                    .reset_index()
+                )
 
                 plot_mean_and_std_dev(
                     [animal_density_df],
@@ -590,8 +606,15 @@
                 df_animal = analyse_df[analyse_df["Project_ID"].str.contains(animal_id)]
                 animal_image_id = list(df_animal["Image_Name"])
                 animal_density_df = get_filtered_density_df(animal_image_id, density_df)
-                animal_layer_boundary_df = get_filtered_density_df(animal_image_id, layer_boundary_df)
-                animal_bundaries_mean_df = animal_layer_boundary_df[['layers','boundaries']].groupby(['layers']).mean(numeric_only=True).reset_index()
+                animal_layer_boundary_df = get_filtered_density_df(
+                    animal_image_id, layer_boundary_df
+                )
+                animal_bundaries_mean_df = (
+                    animal_layer_boundary_df[["layers", "boundaries"]]
+                    .groupby(["layers"])
+                    .mean(numeric_only=True)
+                    .reset_index()
+                )
 
                 data = dataframe_to_array(animal_density_df)
                 plot_mean_and_std_dev(
@@ -659,15 +682,4 @@
         output_path = str(args.output_figure_path / "per_animal.") + args.png
         plot_cell_density_by_animal(
             densites, layers, output_path, visualisation_flag=args.visualisation_flag
-        )
-
-    """
-    if args.per_animal_path:
-        density_animal_dataframe = pd.read_csv(args.per_animal_path, index_col=0)
-        if not os.path.exists(args.output_figure_path ):
-            # if the directory is not present then create it.
-            os.makedirs(args.output_figure_path )
-        output_path = str(args.output_figure_path / "per_animal." ) + args.png,
-        plot_cell_density_by_animal(density_animal_dataframe, output_path, visualisation_flag=args.visualisation_flag)
-        print(f'INFO: Done figure saved to {output_path}')
-    """+        )